--- conflicted
+++ resolved
@@ -207,11 +207,7 @@
             mo_order = self.molecule.frozen_occupied + self.molecule.active_occupied + self.molecule.active_virtual + self.molecule.frozen_virtual
             # Obtain swap operations that will take the unordered list back to ordered with the correct active space in the middle.
             swap_ops = Permutation(mo_order).transpositions()
-<<<<<<< HEAD
-            for swap_op in swap_ops[::-1]:
-=======
             for swap_op in swap_ops:
->>>>>>> 501a5829
                 wfn.Ca().rotate_columns(0, swap_op[0], swap_op[1], np.deg2rad(90))
 
         energy, self.ciwfn = self.backend.energy('fci', molecule=self.molecule.solver.mol,
@@ -243,11 +239,7 @@
         return one_rdm, two_rdm
 
 
-<<<<<<< HEAD
-available_fci_solvers = {"pyscf": FCISolverPySCF, 'psi4': FCISolverPsi4}
-=======
 available_fci_solvers = {'pyscf': FCISolverPySCF, 'psi4': FCISolverPsi4}
->>>>>>> 501a5829
 
 
 def get_fci_solver(molecule: SecondQuantizedMolecule, solver: Union[None, str, Type[ElectronicStructureSolver]] = default_fci_solver, **solver_kwargs):
